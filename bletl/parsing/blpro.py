--- conflicted
+++ resolved
@@ -410,8 +410,7 @@
         #test if any filterset is not available in measurements due to invalid data #issue24
         if filter_number not in measurements.index.get_level_values("filterset"):
             logger.warn(
-<<<<<<< HEAD
-                    f'Skipped {fs.filter_type} channel with name "{fs.filter_name}" because no valid measurements available.'
+                    f'Skipped channel %s with name "%s" because no valid measurements are available.', fs.filter_type, fs.filter_name
             )
             continue
         elif fs.filter_type == "Intensity" and ("Biomass" in fs.filter_name or "BS" in fs.filter_name):
@@ -446,10 +445,6 @@
         fts = FilterTimeSeries(times, values)
         yield (key, fts)
         
-=======
-                    'Skipped channel %s with name "%s" because no valid measurements are available.', fs.filter_type, fs.filter_name
-                )
->>>>>>> 228689ab
 
 def fetch_calibration_data(lot_number: int, temp: int):
     """Loads calibration data from calibration file. Also triggers file download.
